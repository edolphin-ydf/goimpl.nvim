#! /usr/bin/env lua
--
-- goimpl_buildin.lua
-- Copyright (C) 2021 edolphin <dngfngyang@gmail.com>
--
-- Distributed under terms of the MIT license.
--

local actions = require'telescope.actions'
local state = require'telescope.actions.state'
local actions_set = require'telescope.actions.set'
local conf = require'telescope.config'.values
local finders = require'telescope.finders'
local make_entry = require "telescope.make_entry"
local pickers = require'telescope.pickers'
local ts_utils = require 'nvim-treesitter.ts_utils'
<<<<<<< HEAD
local query = require 'vim.treesitter.query'
=======
local channel = require("plenary.async.control").channel
local log = require "telescope.log"
>>>>>>> 152e81e7

local M = {}

-- Acording to LSP spec, if the client set "symbolKind.valueSet",
-- the client must handle it properly even if it receives a value outside the specification.
-- https://microsoft.github.io/language-server-protocol/specifications/specification-current/#textDocument_documentSymbol
local function _get_symbol_kind_name(symbol_kind)
	return vim.lsp.protocol.SymbolKind[symbol_kind] or "Unknown"
end

-- containerName
--- Converts symbols to quickfix list items.
--- copyed from neovim runtime inorder to add the containerName from symbol
---
--@param symbols DocumentSymbol[] or SymbolInformation[]
local function interfaces_to_items(symbols, bufnr)
	--@private
	local function _interfaces_to_items(_symbols, _items, _bufnr)
		for _, symbol in ipairs(_symbols) do
			if symbol.location then -- SymbolInformation type
				local range = symbol.location.range
				local kind = _get_symbol_kind_name(symbol.kind)
				if kind == "Interface" then
					table.insert(_items, {
						filename = vim.uri_to_fname(symbol.location.uri),
						lnum = range.start.line + 1,
						col = range.start.character + 1,
						kind = kind,
						text = '['..kind..'] '..symbol.name,
						containerName = symbol.containerName
					})
				end
			elseif symbol.selectionRange then -- DocumentSymbole type
				local kind = M._get_symbol_kind_name(symbol.kind)
				if kind == "Interface" then
					table.insert(_items, {
						filename = vim.api.nvim_buf_get_name(_bufnr),
						lnum = symbol.selectionRange.start.line + 1,
						col = symbol.selectionRange.start.character + 1,
						kind = kind,
						text = '['..kind..'] '..symbol.name,
						containerName = symbol.containerName
					})
				end
				if symbol.children then
					for _, v in ipairs(_interfaces_to_items(symbol.children, _items, _bufnr)) do
						vim.list_extend(_items, v)
					end
				end
			end
		end
		return _items
	end
	return _interfaces_to_items(symbols, {}, bufnr)
end

local function get_workspace_symbols_requester(bufnr, opts)
	local cancel = function() end
	return function(prompt)
		local tx, rx = channel.oneshot()
		cancel()
		_, cancel = vim.lsp.buf_request(bufnr, "workspace/symbol", { query = prompt }, tx)

		-- Handle 0.5 / 0.5.1 handler situation
		local err, res = rx()
		assert(not err, err)

<<<<<<< HEAD
		local locations = interfaces_to_items(results_lsp and results_lsp[1] and results_lsp[1].result or {}, bufnr) or {}
=======
		local locations = symbols_to_items(res or {}, bufnr) or {}
		if not vim.tbl_isempty(locations) then
			locations = utils.filter_symbols(locations, opts) or {}
		end
>>>>>>> 152e81e7
		return locations
	end
end

local function split(inputstr, sep)
	if sep == nil then
		sep = "%s"
	end
	local t={}
	for str in string.gmatch(inputstr, "([^"..sep.."]+)") do
		table.insert(t, str)
	end
	return t
end

local function handle_job_data(data)
	if not data then
		return nil
	end
	-- Because the nvim.stdout's data will have an extra empty line at end on some OS (e.g. maxOS), we should remove it.
	if data[#data] == '' then
		table.remove(data, #data)
	end
	if #data < 1 then
		return nil
	end
	return data
end

local function goimpl(tsnode, packageName, interface)
	local rec2 = query.get_node_text(tsnode, 0)
	local rec1 = string.lower(string.sub(rec2, 1, 2))

	-- get the package source directory
	local dirname = vim.fn.fnameescape(vim.fn.expand('%:p:h'))

	local setup = 'impl' .. ' -dir ' .. dirname  .. " '" .. rec1 .. " *" .. rec2 .. "' " .. packageName .. '.' .. interface
	local data = vim.fn.systemlist(setup)

	data = handle_job_data(data)
	if not data or #data == 0 then
		return
	end

	-- if not found the '$packageName.$interface' type, then try without the packageName
	-- this works when in a main package, it's containerName will return the directory name which the interface file exist in.
	if string.find(data[1], "unrecognized interface:") or string.find(data[1], "couldn't find") then
		setup = 'impl' .. ' -dir ' .. dirname  .. " '" .. rec1 .. " *" .. rec2 .. "' " .. interface
		data = vim.fn.systemlist(setup)

		data = handle_job_data(data)
		if not data or #data == 0 then
			return
		end
	end

	local _, _, pos, _ = tsnode:parent():parent():range()
	pos = pos+1
	vim.fn.append(pos, "") -- insert an empty line
	pos = pos+1
	vim.fn.append(pos, data)
end

M.goimpl = function(opts)
	opts = opts or {}
	local curr_bufnr = vim.api.nvim_get_current_buf()

	local tsnode = ts_utils.get_node_at_cursor()
	if tsnode:type() ~= 'type_identifier' or tsnode:parent():type() ~= 'type_spec'
		or tsnode:parent():parent():type() ~= 'type_declaration' then
		print("No type identifier found under cursor")
		return
	end

	local typeNode = tsnode:parent():parent():child(1):child(0)

	pickers.new(opts, {
		prompt_title = "Go Impl",
		finder = finders.new_dynamic {
			entry_maker = opts.entry_maker or make_entry.gen_from_lsp_symbols(opts),
			fn = get_workspace_symbols_requester(curr_bufnr, opts),
		},
		previewer = conf.qflist_previewer(opts),
		sorter = conf.generic_sorter(),
		attach_mappings = function(prompt_bufnr)
			actions_set.select:replace(function(_, _)
				local entry = state.get_selected_entry()
				actions.close(prompt_bufnr)
				if not entry then
					return
				end

				-- if prompt is eg: sort.Interface, the symbol_name will contain the sort package name,
				-- so only use the real interface name
				local symbol_name = split(entry.symbol_name, ".")
				symbol_name = symbol_name[#symbol_name]

				goimpl(typeNode, entry.value.containerName, symbol_name)
			end)
			return true
		end,
	}):find()
end

return M<|MERGE_RESOLUTION|>--- conflicted
+++ resolved
@@ -14,12 +14,8 @@
 local make_entry = require "telescope.make_entry"
 local pickers = require'telescope.pickers'
 local ts_utils = require 'nvim-treesitter.ts_utils'
-<<<<<<< HEAD
 local query = require 'vim.treesitter.query'
-=======
 local channel = require("plenary.async.control").channel
-local log = require "telescope.log"
->>>>>>> 152e81e7
 
 local M = {}
 
@@ -87,14 +83,10 @@
 		local err, res = rx()
 		assert(not err, err)
 
-<<<<<<< HEAD
-		local locations = interfaces_to_items(results_lsp and results_lsp[1] and results_lsp[1].result or {}, bufnr) or {}
-=======
-		local locations = symbols_to_items(res or {}, bufnr) or {}
+		local locations = interfaces_to_items(res or {}, bufnr) or {}
 		if not vim.tbl_isempty(locations) then
 			locations = utils.filter_symbols(locations, opts) or {}
 		end
->>>>>>> 152e81e7
 		return locations
 	end
 end
